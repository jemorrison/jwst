from ast import literal_eval
from collections import MutableMapping
from copy import deepcopy
from datetime import datetime
import json
import jsonschema
import logging
from nose.tools import nottest
import re

import six
from numpy.ma import masked

from . import __version__
from .exceptions import (
    AssociationNotValidError
)
from .lib.format_template import FormatTemplate
from .lib.ioregistry import IORegistry

__all__ = ['Association']


# Configure logging
logger = logging.getLogger(__name__)
logger.addHandler(logging.NullHandler())

# Timestamp template
_TIMESTAMP_TEMPLATE = '%Y%m%dt%H%M%S'


class Association(MutableMapping):
    """Association Base Class

    Parameters
    ----------
    version_id: str or None
        Version_Id to use in the name of this association.
        If None, nothing is added.

    Raises
    ------
    AssociationError
        If a item doesn't match any of the registered associations.

    Attributes
    ----------
    instance: dict-like
        The instance is the association data structure.
        See `data` below

    meta: dict
        Information about the association.

    data: dict
        The association. The format of this data structure
        is determined by the individual assocations and, if
        defined, valided against their specified schema.

    schema_file: str
        The name of the output schema that an association
        must adhere to.

    registry: AssociationRegistry
        The registry this association came from.

    asn_name: str
        The suggested file name of association

    asn_rule: str
        The name of the rule
    """

    # Assume no registry
    registry = None

    # Default force a constraint to use first value.
    DEFAULT_FORCE_UNIQUE = False

    # Default require that the constraint exists or otherwise
    # can be explicitly checked.
    DEFAULT_REQUIRE_CONSTRAINT = True

    # Default do not evaluate input values
    DEFAULT_EVALUATE = False

    # Global constraints
    GLOBAL_CONSTRAINTS = {}

    # Attribute values that are indicate the
    # attribute is not specified.
    INVALID_VALUES = None

    # Initialize a global IO registry
    ioregistry = IORegistry()

    def __init__(
            self,
            version_id=None,
    ):

        self.data = dict()
        self.add_constraints(deepcopy(self.GLOBAL_CONSTRAINTS))
        self.run_init_hook = True
        self.meta = {}
        self.force_reprocess = False

        self.version_id = version_id

        self.data.update({
            'asn_type': 'None',
            'asn_rule': self.asn_rule,
            'version_id': self.version_id,
            'code_version': __version__,
        })

    @classmethod
    def create(cls, item, version_id=None):
        """Create association if item belongs

        Parameters
        ----------
        item: dict
            The item to initialize the association with.

        version_id: str or None
            Version_Id to use in the name of this association.
            If None, nothing is added.

        Returns
        -------
        (association, reprocess_list)
            2-tuple consisting of:
            - association: The association or, if the item does not
                this rule, None
            - [ProcessList[, ...]]: List of items to process again.
        """
        asn = cls(version_id=version_id)
        matches, reprocess = asn.add(item)
        if not matches:
            return None, reprocess
        return asn, reprocess

    @property
    def asn_name(self):
        return 'unamed_association'

    @classmethod
    def _asn_rule(cls):
        return cls.__name__

    @property
    def asn_rule(self):
        return self._asn_rule()

    @classmethod
    def validate(cls, asn):
        """Validate an association against this rule

        Parameters
        ----------
        asn: Association or association-like
            The association structure to examine

        Returns
        -------
        valid: bool
            True if valid. Otherwise the `AssociationNotValidError` is raised

        Raises
        ------
        AssociationNotValidError
            If there is some reason validation failed.

        Notes
        -----
        The base method checks against the rule class' schema
        If the rule class does not define a schema, a warning is issued
        but the routine will return True.
        """
        if not hasattr(cls, 'schema_file'):
            logger.warning(
                'Cannot validate: {} has no schema. Presuming OK.'.format(cls)
            )
            return True

        if isinstance(asn, cls):
            asn_data = asn.data
        else:
            asn_data = asn

        with open(cls.schema_file, 'r') as schema_file:
            asn_schema = json.load(schema_file)

        try:
            jsonschema.validate(asn_data, asn_schema)
        except (AttributeError, jsonschema.ValidationError) as err:
            raise AssociationNotValidError('Validation failed')
        return True

    def dump(self, format='json', **kwargs):
        """Serialize the association

        Parameters
        ----------
        format: str
            The format to use to dump the association into.

        kwargs: dict
            List of arguments to pass to the registered
            routines for the current association type.

        Returns
        -------
        (name, serialized):
            Tuple where the first item is the suggested
            base name for the file.
            Second item is the serialization.

        Raises
        ------
        AssociationError
            If the operation cannot be done

        AssociationNotValidError
            If the given association does not validate.
        """
        if self.is_valid:
            return self.ioregistry[format].dump(self, **kwargs)
        else:
            raise AssociationNotValidError(
                'Association {} is not valid'.format(self)
            )

    @classmethod
    def load(
            cls,
            serialized,
            format=None,
            validate=True,
            **kwargs
    ):
        """Marshall a previously serialized association

        Parameters
        ----------
        serialized: object
            The serialized form of the association.

        format: str or None
            The format to force. If None, try all available.

        validate: bool
            Validate against the class' defined schema, if any.

        kwargs: dict
            Other arguments to pass to the `load` method

        Returns
        -------
        The Association object

        Raises
        ------
        AssociationNotValidError
            Cannot create or validate the association.

        Notes
        -----
        The `serialized` object can be in any format
        supported by the registered I/O routines. For example, for
        `json` and `yaml` formats, the input can be either a string or
        a file object containing the string.
        """
        if format is None:
            formats = [
                format_func
                for format_name, format_func in cls.ioregistry.items()
            ]
        else:
            formats = [cls.ioregistry[format]]

        for format_func in formats:
            try:
                asn = format_func.load(
                    cls, serialized, **kwargs
                )
            except AssociationNotValidError:
                continue
            else:
                break
        else:
            raise AssociationNotValidError(
                'Cannot translate "{}" to an association'.format(serialized)
            )

        # Validate
        if validate:
            cls.validate(asn)

        return asn

    @property
    def is_valid(self):
        """Check if association is valid"""
        try:
            self.__class__.validate(self)
        except AssociationNotValidError:
            return False
        return True

    def add(self, item, check_constraints=True):
        """Add the item to the association

        Parameters
        ----------
        item: dict
            The item to add.

        check_constraints: bool
            If True, see if the item should belong to this association.
            If False, just add it.

        Returns
        -------
        (matches, reprocess_list)
            2-tuple consisting of:
            - bool: True if the all constraints are satisfied
            - [ProcessList[, ...]]: List of items to process again.
        """

        if self.is_item_member(item):
            return False, []

        matches = True
        if check_constraints:
            matches, reprocess = self.test_and_set_constraints(item)

        if matches:
            if self.run_init_hook:
                self._init_hook(item)
            self._add(item)
            self.run_init_hook = False

        return matches, reprocess

    @nottest
    def test_and_set_constraints(self, item):
        """Test whether the given dictionaries match parameters for
        for this association

        Parameters
        ----------
        item: dict
            The parameters to check/set for this association.
            This can be a list of dictionaries.

        Returns
        -------
        (matches, reprocess_list)
            2-tuple consisting of:
            - bool: True if the all constraints are satisfied
            - [ProcessItem[, ...]]: List of items to process again.

        Notes
        -----
        If a constraint is present, but does not have a value,
        that constraint is set, and, by definition, matches.
        """

        # If there are no conditions, the default is a
        # successful test
        matches = True

        reprocess = []
        constraints = deepcopy(self.constraints)
        for constraint, conditions in constraints.items():
            test = conditions.get('test', self.match_item)
            matches, new_reprocess = test(item, constraint, conditions)
            reprocess.extend(new_reprocess)
            if not matches:
                break
        else:
            self.constraints = constraints
            if self.force_reprocess:
                reprocess.append(ProcessList(
                    [item], [type(self)], work_over=self.force_reprocess
                ))
        return matches, reprocess

    def match_item(self, item, constraint, conditions):
        """Use item info to match to the conditions

        Parameters
        ----------
        item: dict
            The item to retrieve the values from

        constraint: str
            The name of the constraint

        conditions: dict
            The conditions structure

        Returns
        -------
        (matches, reprocess_list)
            2-tuple consisting of:
            - bool: True if the all constraints are satisfied
            - [ProcessList[, ...]]: List of items to process again.
        """
        reprocess = []

        # Only perform check on specified `onlyif` condition
        onlyif = conditions.get('onlyif', lambda item: True)
        if not onlyif(item):
            self.force_reprocess = conditions.get('force_reprocess', False)
            return (True, reprocess)

        # Get the condition information.
        try:
            input, value = self.item_getattr(
                item,
                conditions['inputs'],
            )
        except KeyError:
            if not conditions.get('force_undefined', False) and \
               conditions.get(
                   'required',
                   self.DEFAULT_REQUIRE_CONSTRAINT
               ):
                return False, reprocess
            else:
                return True, reprocess
        else:
            if conditions.get('force_undefined', False):
                return False, reprocess

        # If the value is a list, build the reprocess list
        if conditions.get('evaluate', self.DEFAULT_EVALUATE):
            evaled = evaluate(value)
            if is_iterable(evaled):
                process_items = []
                for avalue in evaled:
                    new_item = deepcopy(item)
                    new_item[input] = str(avalue)
                    process_items.append(new_item)
                reprocess.append(ProcessList(
                    process_items,
                    [type(self)]
                ))
                return False, reprocess
            value = str(evaled)

        # Check condition
        if conditions['value'] is not None:
            if not meets_conditions(
                    value, conditions['value']
            ):
                return False, reprocess

        # At this point, the constraint has passed.
        # Fix the conditions.
        escaped_value = re.escape(value)
        conditions['found_values'].add(escaped_value)
        if conditions['value'] is None or \
           conditions.get('force_unique', self.DEFAULT_FORCE_UNIQUE):
            conditions['value'] = escaped_value
            conditions['inputs'] = [input]
            conditions['force_unique'] = False

        # That's all folks
        return True, reprocess

    def match_constraint(self, item, constraint, conditions):
        """Generic constraint checking

        Parameters
        ----------
        item: dict
            The item to retrieve the values from

        constraint: str
            The name of the constraint

        conditions: dict
            The conditions structure

        Returns
        -------
        (matches, reprocess_list)
            2-tuple consisting of:
            - bool: True if the all constraints are satisfied
            - [ProcessList[, ...]]: List of items to process again.
        """
        reprocess = []
        evaled_str = conditions['inputs'](item)
        if conditions['value'] is not None:
            if not meets_conditions(
                    evaled_str, conditions['value']
            ):
                return False, reprocess

        # At this point, the constraint has passed.
        # Fix the conditions.
        escaped_value = re.escape(evaled_str)
        conditions['found_values'].add(escaped_value)
        if conditions['value'] is None or \
           conditions.get('force_unique', self.DEFAULT_FORCE_UNIQUE):
            conditions['value'] = escaped_value
            conditions['force_unique'] = False

        # That's all folks
        return True, reprocess

    def add_constraints(self, new_constraints):
        """Add a set of constraints to the current constraints."""

        try:
            constraints = self.constraints
        except AttributeError:
            constraints = {}
            self.constraints = constraints
        for constraint, conditions in six.iteritems(new_constraints):
            conditions['found_values'] = set()
            constraints[constraint] = constraints.get(constraint, conditions)

    def constraints_to_text(self):
        yield 'Constraints:'
        for name, conditions in self.constraints.items():
            if conditions.get('force_undefined', False):
                yield '    {:s}: Is Invalid'.format(name)
            else:
                yield '    {:s}: {}'.format(name, conditions['found_values'])

    def is_item_member(self, item):
        """Check if item is already a member of this association

        Parameters
        ----------
        item: dict
            The item to add.

<<<<<<< HEAD
    def is_item_member(self, item):
        """Check if item is already a member of this association

        Parameters
        ----------
        item: dict
            The item to add.

=======
>>>>>>> 9882874c
        Returns
        -------
        is_item_member: bool
            True if item is a member.
        """
        raise NotImplementedError(
            'Association.is_item_member must be implemented by a specific association rule.'
        )

    def _init_hook(self, item):
        """Post-check and pre-item-adding initialization."""
        pass

    def _add(self, item):
        """Add a item, association-specific"""
        raise NotImplementedError(
            'Association._add must be implemented by a specific assocation rule.'
        )

    def _add_items(self, items, **kwargs):
        """ Force adding items to the association

        Parameters
        ----------
        items: [object[, ...]]
            A list of items to make members of the association.

        Notes
        -----
        This is a low-level shortcut into adding members, such as file names,
        to an association. All defined shortcuts and other initializations are
        by-passed, resulting in a potentially unusable association.
        """
        try:
            self['members'].update(items)
        except KeyError:
            self['members'] = items

    # #################################################
    # Methods required for implementing MutableMapping
    # #################################################
    def __getitem__(self, key):
        return self.data[self.__keytransform__(key)]

    def __setitem__(self, key, value):
        self.data[self.__keytransform__(key)] = value

    def __delitem__(self, key):
        del self.data[self.__keytransform__(key)]

    def __iter__(self):
        return iter(self.data)

    def __len__(self):
        return len(self.data)

    def __keytransform__(self, key):
        return key

    def keys(self):
        return self.data.keys()

    def items(self):
        return self.data.items()

    def values(self):
        return self.data.values()


class ProcessList(object):
    """A Process list

    Parameters
    ----------
    items: [item[, ...]]
        The list of items to process

    rules: [Association[, ...]]
        List of rules to process the items against.

    work_over: int
        What the reprocessing should work on:
        - `ProcessList.EXISTING`: Only existing associations
        - `ProcessList.RULES`: Only on the rules to create new associations
        - `ProcessList.BOTH`: Compare to both existing and rules
    """

    (
        BOTH,
        EXISTING,
        RULES
    ) = range(1, 4)

    def __init__(self, items, rules, work_over=BOTH):
        self.items = items
        self.rules = rules
        self.work_over = work_over


# #########
# Utilities
# #########
def meets_conditions(value, conditions):
    """Check whether value meets any of the provided conditions

    Parameters
    ----------
    values: str
        The value to be check with.

    condition: regex,
        Regular expressions to match against.

    Returns
    -------
    True if any condition is meant.
    """

    if not is_iterable(conditions):
        conditions = [conditions]
    for condition in conditions:
        condition = ''.join([
            '^',
            condition,
            '$'
        ])
        match = re.match(condition, value, flags=re.IGNORECASE)
        if match:
            return True
    return False


def make_timestamp():
    timestamp = datetime.utcnow().strftime(
        _TIMESTAMP_TEMPLATE
    )
    return timestamp


def getattr_from_list(adict, attributes, invalid_values=None):
    """Retrieve value from dict using a list of attributes

    Parameters
    ----------
    adict: dict
        dict to retrieve from

    attributes: list
        List of attributes

    invalid_values: set
        A set of values that essentially mean the
        attribute does not exist.

    Returns
    -------
    (attribute, value)
        Returns the value and the attribute from
        which the value was taken.

    Raises
    ------
    KeyError
        None of the attributes are found in the dict.
    """
    if invalid_values is None:
        invalid_values = set()

    for attribute in attributes:
        try:
            result = adict[attribute]
        except KeyError:
            continue
        else:
            if result is masked:
                continue
            if result not in invalid_values:
                return attribute, result
            else:
                continue
    else:
        raise KeyError('Object has no attributes in {}'.format(attributes))


def evaluate(value):
    """Evaluate a value

    Parameters
    ----------
    value: str
        The string to evaluate.

    Returns
    -------
    type or str
        The evaluation. If the value cannot be
        evaluated, the value is simply returned
    """
    try:
        evaled = literal_eval(value)
    except (ValueError, SyntaxError):
        evaled = value
    return evaled


def is_iterable(obj):
    return not isinstance(obj, six.string_types) and \
        not isinstance(obj, tuple) and \
        hasattr(obj, '__iter__')


# Define default product name filling
format_product = FormatTemplate()<|MERGE_RESOLUTION|>--- conflicted
+++ resolved
@@ -541,17 +541,6 @@
         item: dict
             The item to add.
 
-<<<<<<< HEAD
-    def is_item_member(self, item):
-        """Check if item is already a member of this association
-
-        Parameters
-        ----------
-        item: dict
-            The item to add.
-
-=======
->>>>>>> 9882874c
         Returns
         -------
         is_item_member: bool
